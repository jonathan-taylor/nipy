#!/usr/bin/env python
# emacs: -*- mode: python; py-indent-offset: 4; indent-tabs-mode: nil -*-
# vi: set ft=python sts=4 ts=4 sw=4 et:
from __future__ import print_function # Python 2/3 compatibility
__doc__ = """
Example of activation image vizualization with nipy.labs vizualization tools

Needs *example data* package.

Needs matplotlib
"""
print(__doc__)

import os.path

try:
    import matplotlib.pyplot as plt
except ImportError:
    raise RuntimeError("This script needs the matplotlib library")

from nibabel import load

from nipy.labs import viz
from nipy.utils import example_data

# Local import
from get_data_light import get_second_level_dataset

# get the data
data_dir = get_second_level_dataset()

# First example, with a anatomical template
img = load(os.path.join(data_dir, 'spmT_0029.nii.gz'))
data = img.get_data()
affine = img.get_affine()

viz.plot_map(data, affine, cut_coords=(-52, 10, 22),
                        threshold=2.0, cmap=viz.cm.cold_hot)
plt.savefig('ortho_view.png')

# Second example, with a given anatomical image slicing in the Z direction
try:
    anat_img = load(example_data.get_filename('neurospin', 'sulcal2000',
                                              'nobias_anubis.nii.gz'))
    anat = anat_img.get_data()
    anat_affine = anat_img.get_affine()
except OSError as e:
    # File does not exist: the data package is not installed
    print(e)
    anat = None
    anat_affine = None

viz.plot_map(data, affine, anat=anat, anat_affine=anat_affine,
<<<<<<< HEAD
             slicer='z', threshold=2, cmap=viz.cm.cold_hot)
plt.savefig('z_view.png')

viz.plot_map(data, affine, anat=anat, anat_affine=anat_affine,
             slicer='x', threshold=2, cmap=viz.cm.cold_hot)
plt.savefig('x_view.png')

viz.plot_map(data, affine, anat=anat, anat_affine=anat_affine,
             slicer='y', threshold=2, cmap=viz.cm.cold_hot)
plt.savefig('y_view.png')
=======
             slicer='z', threshold=2, cmap=viz.cm.cold_hot, black_bg=True)
pl.savefig('z_view.png')

viz.plot_map(data, affine, anat=anat, anat_affine=anat_affine,
             slicer='x', threshold=2, cmap=viz.cm.cold_hot, black_bg=True)
pl.savefig('x_view.png')

viz.plot_map(data, affine, anat=anat, anat_affine=anat_affine,
             slicer='y', threshold=2, cmap=viz.cm.cold_hot, black_bg=True)
pl.savefig('y_view.png')
>>>>>>> 58b547ec

plt.show()<|MERGE_RESOLUTION|>--- conflicted
+++ resolved
@@ -51,28 +51,15 @@
     anat_affine = None
 
 viz.plot_map(data, affine, anat=anat, anat_affine=anat_affine,
-<<<<<<< HEAD
-             slicer='z', threshold=2, cmap=viz.cm.cold_hot)
+             slicer='z', threshold=2, cmap=viz.cm.cold_hot, black_bg=True)
 plt.savefig('z_view.png')
 
 viz.plot_map(data, affine, anat=anat, anat_affine=anat_affine,
-             slicer='x', threshold=2, cmap=viz.cm.cold_hot)
+             slicer='x', threshold=2, cmap=viz.cm.cold_hot, black_bg=True)
 plt.savefig('x_view.png')
 
 viz.plot_map(data, affine, anat=anat, anat_affine=anat_affine,
-             slicer='y', threshold=2, cmap=viz.cm.cold_hot)
+             slicer='y', threshold=2, cmap=viz.cm.cold_hot, black_bg=True)
 plt.savefig('y_view.png')
-=======
-             slicer='z', threshold=2, cmap=viz.cm.cold_hot, black_bg=True)
-pl.savefig('z_view.png')
-
-viz.plot_map(data, affine, anat=anat, anat_affine=anat_affine,
-             slicer='x', threshold=2, cmap=viz.cm.cold_hot, black_bg=True)
-pl.savefig('x_view.png')
-
-viz.plot_map(data, affine, anat=anat, anat_affine=anat_affine,
-             slicer='y', threshold=2, cmap=viz.cm.cold_hot, black_bg=True)
-pl.savefig('y_view.png')
->>>>>>> 58b547ec
 
 plt.show()