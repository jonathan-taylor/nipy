--- conflicted
+++ resolved
@@ -43,9 +43,6 @@
 class OLS:
     """
     First pass through fmri_image.
-<<<<<<< HEAD
-
-=======
 
     Parameters
     ----------
@@ -87,55 +84,6 @@
     """
     Second pass through fmri_image.
 
->>>>>>> ab8f052d
-    Parameters
-    ----------
-    fmri_image : `FmriImage`
-    formula :  `neuroimaging.modalities.fmri.protocol.Formula`
-<<<<<<< HEAD
-
-
-    """
-    def __init__(self, fmri_image, formula, outputs=[]):
-=======
-    rho : Image of AR(1) coefficients.
-    """
-
-    def __init__(self, fmri_image, formula, rho, outputs=[]):
->>>>>>> ab8f052d
-        self.fmri_image = fmri_image
-        self.data = np.asarray(fmri_image)
-        self.formula = formula
-        self.outputs = outputs
-<<<<<<< HEAD
-
-    def execute(self):
-        m = model_generator(self.formula, self.data,
-                            self.fmri_image.frametimes,
-                            model_type=OLSModel)
-        r = results_generator(m)
-
-        def reshape(i, x):
-            if len(x.shape) == 2:
-                if type(i) is type(1):
-                    x.shape = (x.shape[0],) + self.fmri_image[0].shape[1:]                        
-                if type(i) not in [type([]), type(())]:
-                    i = (i,)
-                else:
-                    i = tuple(i)
-                i = (slice(None,None,None),) + tuple(i)
-            else:
-                if type(i) is type(1):
-                    x.shape = self.fmri_image[0].shape[1:]
-            return i, x
-
-        o = generate_output(self.outputs, r, reshape=reshape)
-
-class AR1:
-
-    """
-    Second pass through fmri_image.
-
     Parameters
     ----------
     fmri_image : `FmriImage`
@@ -161,21 +109,6 @@
                             model_params=model_params)
         r = results_generator(m)
 
-=======
-        self.rho = rho
-
-    def execute(self):
-        iterable = parcels((np.asarray(self.rho)*100).astype(np.int) / 100.)
-        def model_params(i):
-            return (np.asarray(self.rho)[i].mean(),)
-        m = model_generator(self.formula, self.data,
-                            self.fmri_image.frametimes,
-                            iterable=iterable,
-                            model_type=ARModel,
-                            model_params=model_params)
-        r = results_generator(m)
-
->>>>>>> ab8f052d
         o = generate_output(self.outputs, r, reshape=reshape)
 
 def reshape(i, x):
@@ -201,10 +134,6 @@
             x.shape = self.fmri_image[0].shape[1:]
     return i, x
 
-<<<<<<< HEAD
-
-=======
->>>>>>> ab8f052d
 def output_T(outbase, contrast, fmri_image, effect=True, sd=True, t=True,
              clobber=False):
     """
