--- conflicted
+++ resolved
@@ -113,13 +113,8 @@
     onsets = [20, 40]
     paradigm =  dm.EventRelatedParadigm(conditions, onsets)
     # names not passed -> default names
-<<<<<<< HEAD
-    f, names = dm.convolve_regressors(paradigm, 'Canonical')
-    assert_equal(names, ['c0', 'c1'])
-=======
     f, names = dm.convolve_regressors(paradigm, 'Canonical', 100)
     yield assert_equal(names, ['c0', 'c1'])
->>>>>>> 009ee3b8
 
 
 def test_dmtx1b():
