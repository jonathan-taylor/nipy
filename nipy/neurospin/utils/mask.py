
# Standard libraries imports
import warnings

# Major scientific libraries imports
import numpy as np

# Neuroimaging libraries imports
from nipy.io.imageformats import load, nifti1

import nipy.neurospin.graph as fg


def _largest_cc(mask):
    """ Return the largest connected component of a 3D mask array.

        Parameters
        -----------
        mask: 3D boolean array
            3D array indicating a mask.
        
        Returns
        --------
        mask: 3D boolean array 
            3D array indicating a mask, with only one connected component.    
    """
    # We use asarray to be able to work with masked arrays.
    mask = np.asarray(mask)
    xyz = np.array(np.where(mask))
    nbvox = mask.sum()
    g = fg.WeightedGraph(nbvox)
    g.from_3d_grid(xyz.T)
    u = g.main_cc()
    xyz = xyz[:,u]
    
    mask_cc = np.zeros(mask.shape, np.int8)
    mask_cc[tuple(xyz)] = 1
    return mask_cc


def compute_mask_files(input_filename, output_filename=None, 
                        return_mean=False, m=0.2, M=0.9, cc=1):
    """
    Compute a mask file from fMRI nifti file(s)

    Compute and write the mask of an image based on the grey level
    This is based on an heuristic proposed by T.Nichols:
    find the least dense point of the histogram, between fractions
    m and M of the total image histogram.

    In case of failure, it is usually advisable to increase m.
   
    Parameters
    ----------
    input_filename : string
        nifti filename (4D) or list of filenames (3D).
    output_filename : string or None, optional
        path to save the output nifti image (if not None).
    return_mean : boolean, optional
        if True, and output_filename is None, return the mean image also, as 
        a 3D array (2nd return argument).
    m : float, optional
        lower fraction of the histogram to be discarded.
    M: float, optional
        upper fraction of the histogram to be discarded.
    cc: boolean, optional
        if cc is True, only the largest connect component is kept.

    Returns
    -------
    mask : nifti.NiftiImage object
        The brain mask
    mean_image : 3d ndarray, optional
        The main of all the images used to estimate the mask. Only
        provided if `return_mean` is True.

    """
    
    if hasattr(input_filename, '__iter__'):
        if len(input_filename) == 0:
            raise ValueError('input_filename should be a non-empty '
                'list of file names')
        # We have several images, we do mean on the fly, 
        # to avoid loading all the data in the memory
        for index, filename in enumerate(input_filename):
            nim = load(filename)
            if index == 0:
                first_volume = nim.get_raw_data().squeeze()
                mean_volume = first_volume.copy().astype(np.float32)
                header = nim.get_header()
                affine = nim.get_affine()
            else:
                mean_volume += nim.get_raw_data().squeeze()
        mean_volume /= float(len(input_filename))
    else: 
        # one single filename
<<<<<<< HEAD
        nim = load_nifti(input_filename)
        header = nim.header
        first_volume = nim.data[0]
        mean_volume = nim.data.mean(axis=0)
    #del nim
=======
        nim = load(input_filename)
        header = nim.get_header()
        affine = nim.get_affine()
        data = nim.get_raw_data()
        # Make a copy, to avoid holding a reference on the full array,
        # and thus polluting the memory.
        first_volume = data[0].copy()
        mean_volume = data.mean(axis=0)
        del data
    del nim
>>>>>>> 9d342131

    mask = compute_mask(mean_volume, first_volume, m, M, cc)
    
    if output_filename is not None:
        header['description'] = 'mask'
        output_image = nifti1.Nifti1Image(mask.astype(np.uint8), 
                                            affine=affine, 
                                            header=header)
        output_image.save(output_filename)
    if not return_mean:
        return mask
    else:
        return mask, mean_volume


def compute_mask(mean_volume, reference_volume=None, m=0.2, M=0.9, 
                                                cc=1):
    """
    Compute a mask file from fMRI data in 3D or 4D ndarrays.

    Compute and write the mask of an image based on the grey level
    This is based on an heuristic proposed by T.Nichols:
    find the least dense point of the histogram, between fractions
    m and M of the total image histogram.

    In case of failure, it is usually advisable to increase m.
   
    Parameters
    ----------
    mean_volume : 3D ndarray 
        mean EPI image, used to compute the threshold for the mask.
    reference_volume: 3D ndarray, optional
        reference volume used to compute the mask. If none is give, the 
        mean volume is used.
    m : float, optional
        lower fraction of the histogram to be discarded.
    M: float, optional
        upper fraction of the histogram to be discarded.
    cc: boolean, optional
        if cc is True, only the largest connect component is kept.

    Returns
    -------
    mask : 3D boolean ndarray 
        The brain mask
    """
    if reference_volume is None:
        reference_volume = mean_volume
    inputVector = np.sort(mean_volume.reshape(-1))
    limiteinf = np.floor(m * len(inputVector))
    limitesup = np.floor(M * len(inputVector))#inputVector.argmax())

    delta = inputVector[limiteinf + 1:limitesup + 1] \
            - inputVector[limiteinf:limitesup]
    ia = delta.argmax()
    threshold = 0.5 * (inputVector[ia + limiteinf] 
                        + inputVector[ia + limiteinf  +1])
    
    mask = (reference_volume >= threshold)

    if cc:
        try:
            mask = _largest_cc(mask)
        except TypeError:
            """ The grid is probably too large, will just pass. """
            warnings.warn('Mask too large, cannot extract largest cc.')
    return mask.astype(bool)


def compute_mask_sessions(session_files, m=0.2, M=0.9, cc=1, threshold=0.5):
    """ Compute a common mask for several sessions of fMRI data.

        Uses the mask-finding algorithmes to extract masks for each
        session, and then keep only the main connected component of the
        a given fraction of the intersection of all the masks.

 
    Parameters
    ----------
    session_files : list of list of strings
        A list of list of nifti filenames. Each inner list
        represents a session.
    threshold : float, optional
        the inter-session threshold: the fraction of the
        total number of session in for which a voxel must be in the
        mask to be kept in the common mask.
        threshold=1 corresponds to keeping the intersection of all
        masks, whereas threshold=0 is the union of all masks.
    m : float, optional
        lower fraction of the histogram to be discarded.
    M: float, optional
        upper fraction of the histogram to be discarded.
    cc: boolean, optional
        if cc is True, only the largest connect component is kept.

    Returns
    -------
    mask : 3D boolean ndarray 
        The brain mask
    """
    mask = None
    for session in session_files:
        this_mask = compute_mask_files(session,
                                       m=m, M=M,
                                       cc=cc).astype(np.int8)
        if mask is None:
            mask = this_mask
        else:
            mask += this_mask
        # Free memory early
        del this_mask
        
    # Take the "half-intersection", i.e. all the voxels that fall within
    # 50% of the individual masks.
    mask = (mask > threshold*len(session_files))
   
    if cc:
        # Select the largest connected component (each mask is
        # connect, but the half-interesection may not be):
        try:
            mask = _largest_cc(mask)
        except TypeError:
            """ The grid is probably too large, will just pass. """
            warnings.warn('Mask too large, cannot extract largest cc.')

    # We need to convert to boolean, as the graph structure casts
    # in int8
    return mask.astype(np.bool)

def intersect_masks(input_mask_files, output_filename=None, 
                                        threshold=0.5, cc=True):
    """
    Given a list of input mask images, generate the output image which
    is the the threshold-level intersection of the inputs 

    
    Parameters
    ----------
    input_mask_files: list of strings or ndarrays
        paths of the input images nsubj set as len(input_mask_files), or
        individual masks.
    output_filename, string:
        Path of the output image, if None no file is saved.
    threshold: float within [0, 1], optional
        gives the level of the intersection.
    cc: bool, optional
        If true, extract the main connected component
    """  
    gmask = None 

    for filename in input_mask_files:
        nim = load(filename)
        if gmask is None:
            gmask = nim.get_data()
        else:
            gmask += nim.get_data()  
    
    gmask = gmask>(threshold*len(input_mask_files))
    if np.any(gmask>0) and cc:
        gmask = _largest_cc(gmask)
    
    if output_filename is not None:
        header = nim.get_header()
        header['description'] = 'mask image'
        output_image = nifti1.Nifti1Image(gmask.astype(np.uint8),
                                            affine=nim.get_affine(),
                                            header=header,
                                         )
        output_image.save(output_filename)
    return gmask

################################################################################
# Legacy function calls.
################################################################################

def computeMaskIntra(inputFilename, outputFilename, m=0.2, M=0.9, cc=1):
    """ Depreciated, see compute_mask_intra.
    """
    print "here we are"
    return compute_mask_intra(inputFilename, outputFilename, 
                                    m=m, M=M, cc=cc)


def computeMaskIntraArray(volumeMean, firstVolume, m=0.2, M=0.9,cc=1):
    """ Depreciated, see compute_mask_intra.
    """
    warnings.warn(
            'Depreciated function name, please use compute_mask_intra_array',
            stacklevel=2)
    return compute_mask_intra_array(volumeMean, firstVolume, 
                                    m=m, M=M, cc=cc)


def compute_mask_intra(input_filename, output_filename=None, return_mean=False, 
                            m=0.2, M=0.9, cc=1):
    """
    See compute_mask_files.
    """
    warnings.warn('compute_mask_intra is depreciated, please use' 
                  ' compute_mask_files',
                  stacklevel=2)
    return compute_mask_files(input_filename=input_filename, 
                              output_filename=output_filename, 
                              return_mean=return_mean,
                              m=m, M=M, cc=cc)


def compute_mask_intra_array(volume_mean, reference_volume=None, m=0.2, M=0.9, 
                                                cc=True):
    """
    Depreciated, see compute_mask.
    """
    warnings.warn('Depreciated function name, please use compute_mask',
                        stacklevel=2)
    return compute_mask(volume_mean, 
                        reference_volume=reference_volume, m=m, M=M, cc=cc)

<|MERGE_RESOLUTION|>--- conflicted
+++ resolved
@@ -94,13 +94,6 @@
         mean_volume /= float(len(input_filename))
     else: 
         # one single filename
-<<<<<<< HEAD
-        nim = load_nifti(input_filename)
-        header = nim.header
-        first_volume = nim.data[0]
-        mean_volume = nim.data.mean(axis=0)
-    #del nim
-=======
         nim = load(input_filename)
         header = nim.get_header()
         affine = nim.get_affine()
@@ -111,7 +104,6 @@
         mean_volume = data.mean(axis=0)
         del data
     del nim
->>>>>>> 9d342131
 
     mask = compute_mask(mean_volume, first_volume, m, M, cc)
     
