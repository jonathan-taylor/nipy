--- conflicted
+++ resolved
@@ -438,10 +438,6 @@
         """
         n = x.shape[0]
         like = np.zeros((n,self.k))
-<<<<<<< HEAD
-        #from numpy.linalg import det
-=======
->>>>>>> 69ed2492
 
         for k in range(self.k):
             # compute the data-independent factor first
@@ -449,15 +445,9 @@
             m = np.reshape(self.means[k],(1,self.dim))
             b = self.precisions[k]
             if self.prec_type=='full':
-<<<<<<< HEAD
-                #w += np.log(det(b))
-                w += np.log(eigvalsh(b)).sum()
-                q = np.sum(np.dot(m-x,b)*(m-x),1)
-=======
                 w += np.log(eigvalsh(b)).sum()
                 dx = m-x
                 q = np.sum(np.dot(dx,b)*dx,1)
->>>>>>> 69ed2492
             else:
                 w += np.sum(np.log(b))
                 q = np.dot((m-x)**2, b)
@@ -858,23 +848,15 @@
                  density of the model one the discrete grid implied by gd
                  by default, this is recomputed
         """
-<<<<<<< HEAD
-=======
         import matplotlib.pylab as mp
         
->>>>>>> 69ed2492
         # recompute the density if necessary
         if density==None:
             density = self.mixture_likelihood(gd,x)
 
-<<<<<<< HEAD
-        if axes is None:
-            axes = mp.figure()
-=======
         import pylab
         if axes is None:
             axes = pylab.figure()
->>>>>>> 69ed2492
 
         if gd.dim==1:
             from nipy.neurospin.utils.emp_null import smoothed_histogram_from_samples
@@ -891,14 +873,8 @@
         
             h /= h.sum()
             h /= (2*offset)
-<<<<<<< HEAD
-            axes.plot(c[:-1]+offset,h)
-            axes.plot(grid, density)
-            axes.show()
-=======
             mp.plot(c[:-1]+offset, h)
             mp.plot(grid, density)
->>>>>>> 69ed2492
 
         if gd.dim==2:
             if nbf>-1:
