--- conflicted
+++ resolved
@@ -82,7 +82,7 @@
         to reach a good solution
     - verbose=0: verbosity mode
     
-    Results
+    Returns
     -------
     - mg : the best-fitting GMM
     """
@@ -349,7 +349,7 @@
         - x:array of shape (nbitems,self.dim)
         the data used in the estimation process
 
-        Results
+        Returns
         -------
         - l array of shape(nbitem,self.k)
         component-wise likelihood
@@ -368,7 +368,7 @@
         - x: array of shape (nbitems,self.dim)
         the data used in the estimation process
 
-        Results
+        Returns
         -------
         - l array of shape(nbitem,self.k)
         unweighted component-wise likelihood
@@ -433,7 +433,7 @@
         - x array of shape (nbitems,dim)
         the data from which bic is computed
 
-        Results
+        Returns
         -------
         - the bic value
         """
@@ -447,23 +447,14 @@
         computation of bic approximation of evidence
                 
         Parameters
-<<<<<<< HEAD
         ----------
         l: array of shape (nbitem,self.k)
            component-wise likelihood
            if l==None,  it is re-computed in E-step
         tiny=1.e-15: a small constant to avoid numerical singularities
         
-        Results
-        -------
-=======
-        - l: array of shape (nbitem,self.k)
-        component-wise likelihood
-        if l==None,  it is re-computed in E-step
-        - tiny=1.e-15: a small constant to avoid numerical singularities
-
-        Results
->>>>>>> 95966da5
+        Returns
+        -------
         the bic value
         """
         sl = np.sum(l,1)
@@ -489,7 +480,7 @@
         x array of shape (nbitems,dim)
           the data used in the estimation process
 
-        Results
+        Returns
         -------
         l array of shape(nbitem,self.k)
           component-wise likelihood
@@ -608,7 +599,6 @@
         return the MAP labelling of x 
         
         Parameters
-<<<<<<< HEAD
         ----------
         x array of shape (nbitem,dim)
           the data under study
@@ -616,20 +606,10 @@
                component-wise likelihood
                if l==None, it is recomputed
         
-        Results
+        Returns
         -------
         z: array of shape(nbitem): the resulting MAP labelling
            of the rows of x
-=======
-        - x array of shape (nbitem,dim)
-        the data under study
-        - l=None array of shape(nbitem,self.k)
-        component-wise likelihood
-        if l==None, it is recomputed
-        Results
-        - z: array of shape(nbitem): the resulting MAP labelling
-        of the rows of x
->>>>>>> 95966da5
         """
         if l== None:
             l = self.likelihood(x)
@@ -642,24 +622,14 @@
 
         Parameters
         ----------
-<<<<<<< HEAD
         x array of shape (nbitem,dim)
           the data from which the model is estimated
         niter=100: maximal number of iterations in the estimation process
         delta = 1.e-4: increment of data likelihood at which
               convergence is declared
         verbose=0: verbosity mode
-=======
-         - x array of shape (nbitem,dim)
-        the data from which the model is estimated
-        - niter=100: maximal number of iterations in the estimation process
-        - delta = 1.e-4: increment of data likelihood at which
-        convergence is declared
-        - verbose=0:
-        verbosity mode
->>>>>>> 95966da5
-
-        Results
+
+        Returns
         -------
         bic : an asymptotic approximation of model evidence
         """
@@ -691,34 +661,21 @@
                                 ninit=1,verbose=0):
         """
         estimation of self given x
-<<<<<<< HEAD
-        
-=======
-
->>>>>>> 95966da5
+
         Parameters
         ----------
         x array of shape (nbitem,dim)
           the data from which the model is estimated
         z = None: array of shape (nbitem)
             a prior labelling of the data to initialize the computation
-<<<<<<< HEAD
         niter=100: maximal number of iterations in the estimation process
         delta = 1.e-4: increment of data likelihood at which
               convergence is declared
         ninit=1: number of initialization performed
                  to reach a good solution
         verbose=0: verbosity mode
-=======
-        - niter=100: maximal number of iterations in the estimation process
-        - delta = 1.e-4: increment of data likelihood at which
-             convergence is declared
-        - ninit=1: number of initialization performed
-            to reach a good solution
-        - verbose=0: verbosity mode
->>>>>>> 95966da5
-
-        Results
+
+        Returns
         -------
         the best model is returned
         """
@@ -747,27 +704,16 @@
     def test(self,x, tiny = 1.e-15):
         """
         returns the log-likelihood of the mixture for x
-<<<<<<< HEAD
-        
-=======
-
->>>>>>> 95966da5
-        Parameters
-        ----------
-        x: array of shape (nbitems,self.dim)
-           the data used in the estimation process
-
-<<<<<<< HEAD
-        Results
+
+        Parameters
+        ----------
+        x array of shape (nbitems,self.dim)
+          the data used in the estimation process
+
+        Returns
         -------
         ll: array of shape(nbitems)
             the log-likelihood of the rows of x
-=======
-        Returns
-        -------
-        - ll: array of shape(nbitems)
-        the log-likelihood of the rows of x
->>>>>>> 95966da5
         """
         return np.log(np.maximum(self.mixture_likelihood(x),tiny)) 
 
@@ -778,7 +724,6 @@
 
         Parameters
         ----------
-<<<<<<< HEAD
         x: array of shape(nbitems,dim)
            the data under study used to draw an histogram
         gd: grid descriptor structure
@@ -790,19 +735,6 @@
         fixme
         -----
         density should disappear from the API
-=======
-        - x: array of shape(nbitems,dim)
-        the data under study used to draw an histogram
-        - gd: grid descriptor structure
-        - density=None:
-        density of the model one the discrete grid implied by gd
-        - mpaxes=None: axes handle to make the figure
-        if None, a new figure is created
-
-        fixme
-        -----
-        - density should disappear from the API
->>>>>>> 95966da5
         """
         if density==None:
             density = self.mixture_likelihood(gd.make_grid())
@@ -920,11 +852,7 @@
         ninit=1 : number of possible iterations of the GMM estimation
         verbsose=0: verbosity mode
 
-<<<<<<< HEAD
-        Results
-=======
-        Returns
->>>>>>> 95966da5
+        Returns
         -------
         Labels : array of shape(n), type np.int,
             discrete labelling of the data items into clusters
@@ -983,11 +911,8 @@
             increments to declare converegence
         ninit=1 : number of possible iterations of the GMM estimation
 
-<<<<<<< HEAD
-        Results
-=======
-        Returns
->>>>>>> 95966da5
+
+        Returns
         -------
         Labels : array of shape(n), type np.int:
             discrete labelling of the data items into clusters
@@ -1135,16 +1060,12 @@
 
         Parameters
         ----------
-        - all : average log-likelihood of the data under the model
-        - n number of data points
-
-<<<<<<< HEAD
-        Results
-=======
-        Returns
->>>>>>> 95966da5
-        -------
-        - the bic value
+        all : average log-likelihood of the data under the model
+        n number of data points
+
+        Returns
+        -------
+        the bic value
         """
         if self.prec_type=='full':
             eta = self.k*(1 + self.dim + (self.dim*self.dim+1)/2)-1
